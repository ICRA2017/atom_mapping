--- conflicted
+++ resolved
@@ -12,8 +12,4 @@
 
   # Voxel grid filter leaf size. This should probably be roughly on the order of
   # an atomic radius in order to avoid drastic oversampling.
-<<<<<<< HEAD
-  filter_leaf_size: 0.05
-=======
-  filter_leaf_size: 1.5
->>>>>>> 80c4ae89
+  filter_leaf_size: 1.5